# Qleverfile for OSM of some country, use with https://github.com/ad-freiburg/qlever-control
#
# qlever get-data  # downloads .pbf file from Geofabrik und builds .ttl.bz2 using osm2rdf
# qlever index     # for example Germany takes ~30 minutes and ~10 GB RAM (on an AMD Ryzen 9 5900X)
# qlever start     # starts the server
#
# Make sure that osm2rdf is in your path. Set CONTINENT and COUNTRY such that
# the link under GET_DATA_CMD exists (the names are usually the canonical
# names). The time for osm2rdf is around the same as that for "qlever index".
#
# If you plan to use the 'osm-update' command, you should also define POLYGON
# and GET_POLYGON_CMD, which should return a polygon that describes the area of
# the dataset. Otherwise, the complete OSM planet data will be used to update
# your endpoint.
#
# qlever get-polygon                              # downloads the .polygon file from Geofabrik, that defines the boundaries of your extract
# qlever osm-update --granularity minute/hour/day # the endpoint will be updated every minute/hour/day

# Dataset settings
[data]
CONTINENT         = europe
COUNTRY           = switzerland
NAME              = osm-${COUNTRY}
PBF               = ${NAME}.pbf
WITH_TEXT         = false
VERSION           = $$(ls -l --time-style=+%d.%m.%Y ${PBF} 2> /dev/null | cut -d' ' -f6)
<<<<<<< HEAD
GET_DATA_CMD      = wget -nc -O ${PBF} https://download.geofabrik.de/${CONTINENT}/${COUNTRY}-latest.osm.pbf; rm -f ${NAME}.*.bz2; ( time osm2rdf ${PBF} -o ${NAME}.ttl --cache . ) 2>&1 | tee ${NAME}.osm2rdf-log.txt; rm -f spatial-*
POLYGON           = ${NAME}.poly
GET_POLYGON_CMD   = wget -O ${POLYGON} https://download.geofabrik.de/${CONTINENT}/${COUNTRY}.poly
=======
GET_DATA_CMD      = wget -nc -O ${PBF} https://download.geofabrik.de/${CONTINENT}/${COUNTRY}-latest.osm.pbf; rm -f ${NAME}.*.bz2; ( time osm2rdf ${PBF} -o ${NAME}.ttl --cache . --iri-prefix-for-untagged-nodes http://www.openstreetmap.org/node/) 2>&1 | tee ${NAME}.osm2rdf-log.txt; rm -f spatial-*
>>>>>>> 313c9ccc
DESCRIPTION       = OSM ${COUNTRY}, dump from ${VERSION} with ogc:sfContains

# Indexer settings
[index]
INPUT_FILES       = ${data:NAME}.ttl.bz2
CAT_INPUT_FILES   = bzcat ${data:NAME}.ttl.bz2
STXXL_MEMORY      = 10G
SETTINGS_JSON      = { "num-triples-per-batch": 10000000 }
ENCODE_AS_ID       = https://www.openstreetmap.org/node/ http://www.openstreetmap.org/node/ https://www.openstreetmap.org/way/ https://www.openstreetmap.org/relation/ https://osm2rdf.cs.uni-freiburg.de/rdf/geom#osmnode_tagged_ https://osm2rdf.cs.uni-freiburg.de/rdf/geom#osmnode_untagged_ https://osm2rdf.cs.uni-freiburg.de/rdf/geom#osmway_ https://osm2rdf.cs.uni-freiburg.de/rdf/geom#osmrel_ https://www.openstreetmap.org/changeset/

# Server settings
[server]
HOSTNAME                    = localhost
PORT                        = 7025
ACCESS_TOKEN                = ${data:NAME}
MEMORY_FOR_QUERIES          = 20G
CACHE_MAX_SIZE              = 10G
CACHE_MAX_SIZE_SINGLE_ENTRY = 5G
CACHE_MAX_NUM_ENTRIES       = 100
TIMEOUT                     = 100s

# Runtime to use
[runtime]
SYSTEM = docker
IMAGE = docker.io/adfreiburg/qlever:latest

# Qlever UI
[ui]
UI_PORT   = 7000
UI_CONFIG = osm<|MERGE_RESOLUTION|>--- conflicted
+++ resolved
@@ -7,14 +7,6 @@
 # Make sure that osm2rdf is in your path. Set CONTINENT and COUNTRY such that
 # the link under GET_DATA_CMD exists (the names are usually the canonical
 # names). The time for osm2rdf is around the same as that for "qlever index".
-#
-# If you plan to use the 'osm-update' command, you should also define POLYGON
-# and GET_POLYGON_CMD, which should return a polygon that describes the area of
-# the dataset. Otherwise, the complete OSM planet data will be used to update
-# your endpoint.
-#
-# qlever get-polygon                              # downloads the .polygon file from Geofabrik, that defines the boundaries of your extract
-# qlever osm-update --granularity minute/hour/day # the endpoint will be updated every minute/hour/day
 
 # Dataset settings
 [data]
@@ -24,13 +16,7 @@
 PBF               = ${NAME}.pbf
 WITH_TEXT         = false
 VERSION           = $$(ls -l --time-style=+%d.%m.%Y ${PBF} 2> /dev/null | cut -d' ' -f6)
-<<<<<<< HEAD
-GET_DATA_CMD      = wget -nc -O ${PBF} https://download.geofabrik.de/${CONTINENT}/${COUNTRY}-latest.osm.pbf; rm -f ${NAME}.*.bz2; ( time osm2rdf ${PBF} -o ${NAME}.ttl --cache . ) 2>&1 | tee ${NAME}.osm2rdf-log.txt; rm -f spatial-*
-POLYGON           = ${NAME}.poly
-GET_POLYGON_CMD   = wget -O ${POLYGON} https://download.geofabrik.de/${CONTINENT}/${COUNTRY}.poly
-=======
 GET_DATA_CMD      = wget -nc -O ${PBF} https://download.geofabrik.de/${CONTINENT}/${COUNTRY}-latest.osm.pbf; rm -f ${NAME}.*.bz2; ( time osm2rdf ${PBF} -o ${NAME}.ttl --cache . --iri-prefix-for-untagged-nodes http://www.openstreetmap.org/node/) 2>&1 | tee ${NAME}.osm2rdf-log.txt; rm -f spatial-*
->>>>>>> 313c9ccc
 DESCRIPTION       = OSM ${COUNTRY}, dump from ${VERSION} with ogc:sfContains
 
 # Indexer settings
